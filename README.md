--- conflicted
+++ resolved
@@ -1,11 +1,7 @@
 # Stairway
 Stairway is a library that provides a framework for running _saga transactions_. Saga
 transactions, introduced by Hector Garcia-Molina in 1987, use _compensating operations_ to
-<<<<<<< HEAD
 rollback the transaction rather than having a service that intermediates activity so is
-=======
-rollback the transaction rather than having an service that intermediates activity so is
->>>>>>> 7114a4da
 able to perform the rollback. The goal is to make a sequence of operations, often over disparate resources,
 run as a transaction; either complete successfully or make no change.
 
@@ -15,12 +11,8 @@
 the state is as if the operation had never occurred.
 
 Stairway provides a way for you to organize your code so that such operations are:
-<<<<<<< HEAD
  * **Atomic** - they either happen or don't happen. If something goes wrong, the operation
    is undone.
-=======
- * **Atomic** - they either happen or don't happen. If something goes wrong, the operation undone.
->>>>>>> 7114a4da
  * **Recoverable** - a failure of the service or system does not lose state. When the system recovers, the operation can proceed or rollback.
 
 Stairway does not provide as strong a transaction guarantee as a database system. Most database systems are able to
@@ -97,7 +89,6 @@
 ### Concurrency
 Stairway is designed to provide atomic operations for one instance of one service. It does not coordinate any
 global or cross-service state. Therefore, it is up to the application or service to implement concurrency control on 
-<<<<<<< HEAD
 its objects.
 
 # TODOs
@@ -105,7 +96,4 @@
 * Add a section - perhaps in DEVELOPMENT.md describing the schema
 * Add a link to a flight example. Maybe https://github.com/DataBiosphere/terra-workspace-manager/blob/dev/src/main/java/bio/terra/workspace/service/resource/controlled/flight/create/CreateControlledResourceFlight.java
 * Best practices on serdes of FlightMap parameters
-* Guildance on developer testing of Stairway internal code and flights
-=======
-its objects.
->>>>>>> 7114a4da
+* Guildance on developer testing of Stairway internal code and flights