--- conflicted
+++ resolved
@@ -174,15 +174,10 @@
         JsonProcessingException.class, () -> badListValueMap.get().validateAgainst(badValueList));
   }
 
-<<<<<<< HEAD
-  @SuppressFBWarnings(value = "SIC_INNER_SHOULD_BE_STATIC", justification = "We want this  here")
-  // Intentionally non-static internal class, so that attempting to serialize an instance fails.
-=======
   @SuppressFBWarnings(
       value = "SIC_INNER_SHOULD_BE_STATIC",
       justification =
           "Intentionally non-static internal class, so that attempting to serialize an instance fails.")
->>>>>>> 0fb1e23d
   private class NonStaticClass {}
 
   @Test
