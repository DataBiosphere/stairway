--- conflicted
+++ resolved
@@ -2,12 +2,8 @@
     id 'idea'
     id 'maven-publish'
 
-<<<<<<< HEAD
-    id 'com.jfrog.artifactory' version '4.29.0'
+    id 'com.jfrog.artifactory' version '5.2.0'
     id "org.sonarqube" version "4.4.1.3373"
-=======
-    id 'com.jfrog.artifactory' version '5.2.0'
->>>>>>> 7f8d60c9
 }
 
 // task dependencies is NOT recursively executed on subprojects
