--- conflicted
+++ resolved
@@ -17,11 +17,7 @@
 }
 
 group 'bio.terra'
-<<<<<<< HEAD
-version '0.0.50-SNAPSHOT'
-=======
 version '0.0.53-SNAPSHOT'
->>>>>>> 0fb1e23d
 sourceCompatibility = JavaVersion.VERSION_11
 
 // TODO: there may be a better way to supply these values than envvars.
